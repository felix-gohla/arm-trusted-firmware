--- conflicted
+++ resolved
@@ -73,20 +73,9 @@
 	 * messages from TSP
 	 */
 	console_init(PL011_UART1_BASE);
-<<<<<<< HEAD
-=======
-
-	/* Setup the BL32 memory layout */
-	bl32_tzdram_layout.total_base = mem_layout->total_base;
-	bl32_tzdram_layout.total_size = mem_layout->total_size;
-	bl32_tzdram_layout.free_base = mem_layout->free_base;
-	bl32_tzdram_layout.free_size = mem_layout->free_size;
-	bl32_tzdram_layout.attr = mem_layout->attr;
-	bl32_tzdram_layout.next = 0;
 
 	/* Initialize the platform config for future decision making */
 	platform_config_setup();
->>>>>>> 956e09a2
 }
 
 /*******************************************************************************
